--- conflicted
+++ resolved
@@ -531,13 +531,8 @@
 		if sync:
 			sleep(1.5)
 
-<<<<<<< HEAD
-
-			print e.data
-=======
 	def factory_reset(self):
 		"""
 		Instruct the controller to reset all internal state to "factory defaults."  Use with caution.
 		"""
-		self.rpc(42, 0x10)
->>>>>>> cae11f7f
+		self.rpc(42, 0x10)