--- conflicted
+++ resolved
@@ -433,7 +433,6 @@
 		(min, max, start, end) = struct.unpack('IIII', res['buffer'])
 		return (min,max,start,end)
 
-<<<<<<< HEAD
 	def start_reporting(self):
 		"""
 		Start regular reporting
@@ -463,7 +462,7 @@
 		year, month, day, hour, minute, second = struct.unpack( "HHHHHH", res['buffer'] )
 
 		return datetime( year, month+1, day+1, hour, minute, second )
-=======
+
 	def reset(self, sync=True):
 		"""
 		Instruct the controller to reset itself.
@@ -476,5 +475,4 @@
 				raise e
 
 		if sync:
-			sleep(1.5)
->>>>>>> 7475fbe3
+			sleep(1.5)