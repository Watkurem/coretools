--- conflicted
+++ resolved
@@ -23,13 +23,10 @@
         jlink (pylink.JLink): An open jlink adapter instance.
     """
 
-<<<<<<< HEAD
-=======
     CONNECTION_BIT = 2
     TRACE_BIT = 1
     STREAMING_BIT = 0
 
->>>>>>> c0e3aeb1
     def __init__(self, jlink_adapter, loop=SharedLoop):
         self._jlink_adapter = jlink_adapter
         self._jlink = None
@@ -103,21 +100,12 @@
 
     async def _continue(self):
         await self._loop.run_in_executor(self._continue_blocking)
-<<<<<<< HEAD
 
     async def _inject_blob(self, absolute_path_to_binary):
         with open(absolute_path_to_binary, mode='rb', loop=self._loop) as ff_file:
             ff_bin = await self._loop.run_in_executor(ff_file.read())
         await self.write_memory(ff_cfg.ff_addresses['blob_inject_start'], ff_bin, chunk_size=1)
 
-=======
-
-    async def _inject_blob(self, absolute_path_to_binary):
-        with open(absolute_path_to_binary, mode='rb', loop=self._loop) as ff_file:
-            ff_bin = await self._loop.run_in_executor(ff_file.read())
-        await self.write_memory(ff_cfg.ff_addresses['blob_inject_start'], ff_bin, chunk_size=1)
-
->>>>>>> c0e3aeb1
     def _update_reg_blocking(self, register, value):
         if not self._jlink.halted():
             self._jlink.halt()
@@ -374,27 +362,15 @@
             start_address, length, chunk_size, join)
 
     async def _poll_rpc_status(self, control_info):
-<<<<<<< HEAD
-=======
         if not self._jlink_adapter.opened_interfaces["rpc"]:
             return
 
->>>>>>> c0e3aeb1
         poll_address, poll_mask = control_info.poll_info()
         value, = await self.read_memory(poll_address, 1, chunk_size=1)
 
         if value & poll_mask:
             self.rpc_response_event.set()
 
-<<<<<<< HEAD
-    async def _maintenance_coroutine(self, control_info, step_timeout):
-        while self._maintenance_counter > 0:
-            if self._jlink_adapter.opened_interfaces["rpc"]:
-                await self._poll_rpc_status(control_info)
-
-            await asyncio.sleep(step_timeout)
-
-=======
     async def _read_next_queue_frame(self, control_info, read_index):
         header_address, data_address = control_info.queue_element_info(read_index)
         header, = await self.read_memory(header_address, 1, chunk_size=1)
@@ -471,7 +447,6 @@
 
         await self.write_memory(state_flags, [flags], chunk_size=1)
 
->>>>>>> c0e3aeb1
     async def find_control_structure(self, start_address, search_length):
         """Find the control structure in RAM for this device.
 
