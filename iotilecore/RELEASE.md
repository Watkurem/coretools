# Release Notes

All major changes in each released version of `iotile-core` are listed here.

<<<<<<< HEAD
## 5.0.7
=======
## 5.0.6
>>>>>>> a16832da

- Add proxy matching with tile version
- Modify `watch_broadcasts` to treat individual UUID's streams as different items
- Modify parameters for `dump_memory` to use default addresses/lengths
- Fix double passing of BroadcastReports
- Fix logging error on task cancellation

## 5.0.5

- Fix TileBasedDevice controller override
- Update .pylintrc

## 5.0.4

- Augments the TileBasedDevice to respond to certain controller RPCs. It has the basic
  utilities from the tile_manager.
- Updates the event loop to have a more robust check for uncancelled tasks on shutdown

## 5.0.3

- `run_executor` can now be used in finalizer code

## 5.0.2

- Workaround bug in handling of RPCNotFound exception raised when a controller
  RPC is not found.  It was misraised as an application RPCError instead of
  RPCNotFound.

- Add required msgpack dependency that was incorrectly in `iotile-ext-cloud`
  although `iotile-core` had the dependency.

## 5.0.1

- Fix bug in utc_assigner.py that resulted in oscillating timestamp calculations

## 5.0.0

- Add support for background event loops using `asyncio` and migrate CMDStream
  DeviceAdapter interface.
- Refactor transport plugin system to use `asyncio` and add shim around legacy
  to use background event loop.
- Move all websockets code to `iotile-transport-websocket`.
- Completely remove `VirtualIOTileInterface` and replace with `AbstractDeviceServer`.
  `virtual_device` script has been updated to use `AbstractDeviceServer` directly instead
  of requiring it to be wrapped inside a `VirtualIOTileInterface` shim.
- Refactor virtual device hierarchy to be more maintainable and remove a lot of the
  legacy cruft that had accumulated in the machinery over the years.
- Standardize all hardware related exceptions inside `iotile.core.hw.exceptions`

## 4.1.2

- Add debug_interface read_memory() and write_memory() functions
- Integrate flash dump tool to read/dump data from flash, mapped, ram, external memory

## 4.1.1

- Implement proper dependency major version limits.

## 4.1.0

- Update UTCAssigner with more test coverage and add fix_report() method that
  will fix all readings inside of a SignedListReport with memoization to
  speed up the fixing process.

- Update UTCAssigner logic to check both directions from a reading to find out
  which part produces a more exact UTC timestamp, choosing the best one
  automatically.

- Update `IOTileReading` to do a better job of assigning itself a debug UTC
  time when it is created with an RTC timestamp value that can be directly
  converted to UTC without assumptions.

## 4.0.4

- Create async version of the ValidatingWSClient
- Create an EventLoop utility for managing asynchronous loops

## 4.0.3

- Remove remaining instances of builtins / __future__

## 4.0.2

- Remove past/future/monotonic, pylint cleanup

## 4.0.1

- Actually drop python2 support

## 4.0.0

- Drop python2 support
- This version was not officially released

## 3.27.2

- Fix support for `support_package` products in `IOTile` object and
  `ComponentRegistry`.

## 3.27.1

- Fix watch_broadcasts regression for non-bled112 configs

## 3.27.0

- Add support for `emulated_tile` product to be included in an IOTile Component.
  This is necessary now that `iotile-emulate` no longer supported python 2 and
  requires asyncio inside its emulated tiles.
- Change load_extensions so that when an exception on loading a module is
  raised it got caught and warning is logged in order to avoid breaking
  everything if there is an error importing an extension.
- Fix bug with sharing extensions between ComponentRegistry objects
- Fix error with multiple proxies with the same class name(#644)
- Fixup watch_broadcast notification for v1 (#673)
- Fix RPC v2 not checking argument boundaries (#676)


## 3.26.5

- Remove past.builtins dependency

## 3.26.4

- Fix regression sending an RPC over websockets v1 streams.

## 3.26.3

- Enable rpc_v2 for TileBusProxyPlugins

## 3.26.2

- Fix compatibility issue when searching for proxy plugins that should be
  filtered by component name.

## 3.26.1
- Update rpc_v2 mechanism to support "V" as a valid packing mechanism

## 3.26.0

- Support freezing the current list of extensions into a single file that is
  stored with the virtual environment, speeding up small program invocations
  by removing the necessity to enumerate all installed packages.

- Make log messages from virtual_device script less chatty by removing audit
  log messages by default.

- Remove nuisance log warning when loading extensions by name (Issue #637)

- Fix problem loading `module_settings.json` files for components that had been
  built before on python 3.  (Issue #636)

- Adds support for complex python support wheels in ComponentRegistry.
  Submodules inside the support package are now imported correctly so that
  relative imports among the modules work.

## 3.25.0

- Add support for a `__NO_EXTENSION__` flag in classes so that
  ComponentRegistry.load_extensions will ignore them.

- Add support for temporarily registering components without committing them to
  the persistent key-value store.

- Fix `iotile-updateinfo` to work without a -v flag.

## 3.24.4

- Consolidate entry point related code into ComponentRegistry with a single
  implementation of extension finding and importing.  Remove now redundant
  reimplementations of the same code.

- Fix support for STILL_PENDING flag in WorkQueueThread

- Update AsynchronousRPCResponse exception to not need an `__init__` argument.

- Fix verbosity argument for using virtual_device logging flag.

## 3.24.3

- Fix UTCAssigner to properly handle anchor streams and add support for decoding
  both RTC (y2k based) and epoch based timestamps.

## 3.24.2

- Add a better exception when the return value received from an RPC does not
  match the format that we expect.

- Add a workaround for a controller firmware bug so that CommandNotFound
  exceptions are properly raised when an RPC does not exist on the controller
  tile.

## 3.24.1

- Add 'show_rpcs' command line option to the iotile-updateinfo script to allow
  display of the actual RPCs in trub scripts.

## 3.24.0

- Remove unused RecordedStream class.
- Change RPC recording feature to save as a csv file instead of a json file.
- Add modern support for recording RPCs including runtime and status codes.

## 3.23.1

- Add support for generating semantic version range strings in a pep440
  compliant manner.  This generates a version specifier that is wider than the
  `~=` operator in pep440 when applied to versions that have a patch component.

## 3.23.0

- Add support into VirtualInterface for sending a callback when trace and report
  data is actually sent out of the VirtualInterface.  This is particularly
  useful for iotile-emulate so that it can provide back-pressure on various
  subsystems.  Previously, once a VirtualDevice queued a trace or report for
  transmission, it had no details on when it actually got sent.

- Add additional call to periodic_callback in AdapterStream to support the
  EmulatedDeviceAdapter better.

- Add support for passing premade DeviceAdapter classes into HardwareManager
  (Issue #545).  This is very useful for setting up complex test scenarios.

- Add support for WorkQueueThread to support dispatching work to background work
  queues and inserting sequence points where all prior work needs to be
  finished.

- Update WorkQueueThread to have a deferred_task function that will make an
  arbitrary callback once all current work items have been cleared.

- Update WorkQueueThread to be able to schedule a function to run once the
  work queue becomes idle.  There is a blocking and nonblocking version:
  wait_until_idle() and defer_until_idle(callback).

- Add UTCAssigner class to iotile.hw.reports for converting device uptime into
  absolute UTC time.

- Add a dependency of iotile-core on sortedcontainers distribution.

## 3.22.13

- Add "watch_reports" command, which enables a user to live view reports from
  the connected device
- Support for loading universal wheels
- Add Device slug to scan results

## 3.22.12

- SetDeviceTagRecord allows setting of both os and app tag.

## 3.22.11

- Fix Ctrl-C behavior of watch_broadcasts to not hang on exit sometimes and
  properly double buffer the display to remove the flickering.  Also update the
  UI at 50 ms rather than 500 ms to increase responsiveness.

## 3.22.10

- Add support for text mode websocket connections.  This is useful for
  connecting to mobile devices whose websockets servers don't implement binary
  mode.  It is autonegotiated between the client and server and prefers binary.

## 3.22.9

- Fix the registry function `list_config` so that the string 'config:' does not
  prefix each variable name in the list.

## 3.22.8

- FlashBoardStep uses shared resources

## 3.22.7

- Fix python 3 compatibility issues in ComponentRegistry and ValidatingWSClient.
  Now ValidatingWSClient will default to using unicode strings to encode command
  parameters.

## 3.22.6

- Fix python 3 compatibility issues

## 3.22.5
- Add connecting_string as optional arg to debug functions.
- FlashBoardStep now uses has optional debug_string for connection

## 3.22.4

- Make asciimatics an optional feature since it includes a large dependency
  on Pillow which requires compilation on linux.  Now, if you want the fancy
  command line ui, you need to install it using:
  `pip install iotilecore[ui]`

## 3.22.3

- Add function to ComponentRegistry to list all config variables

## 3.22.2

- Fix FlashBoardStep to have FILES variable so iotile-ship knows what files are
  needed to archive to .ship.

## 3.22.1

- Update device_updater app to reboot the device by default
- Update AdapterStream to better detect unicode strings incorrectly passed to
  send_highspeed on python 3.

## 3.22.0

- Add disconnection callback in ValidatingWSClient
- Set how ValidatingWSClient pack its message with msgpack
- Fix race condition in DeviceAdapter, which made awsiot and websockets tests
  failed sometimes
- Make send_highspeed working with Python3
- Add audit events for script interfaces
- Fix error in VirtualDevice which made interfaces never close

## 3.21.1

- Move SetDeviceTagRecord into iotile-core.
- Update device_updater app to be more robust in reconnecting to a device when
  running scripts that involve the device resetting itself multiple times.
- Update AdapterStream to allow multiple reconnection attempts when an RPC is
  set during an interrupted connection.

## 3.21.0

- Add support for a new module_settings.json format that has fewer levels of
  nesting.  The old format was designed for accommodating more than one module
  per file but we no longer support that so we don't need all of the extraneous
  dictionaries.  The IOTile class now supports parsing both kinds of files and
  stores some more information that is in different places in the two formats.

## 3.20.3

- Add `device_updater` app that allows you to run an update script on any
  iotile device.  Usage is: iotile hw app --name device_updater
- Additional python 3 compatibility fixes.

## 3.20.2

- Fix bug with undefined variable in external_proxy.py

## 3.20.1

- Add `python_depends` option in `module_settings.py` to install python
dependencies. (Issue #387)

## 3.20.0

- Minor python 3 compatibility adjustments on iotile-core
- Add support for UpdateScript and UpdateRecord objects to allow for creating
  device updating scripts directly via CoreTools
- Add iotile-updateinfo script that will print out everything that a `.trub`
  update file does.
- Update TileBusProxyObject to add support for hardware_version RPC calls.
- Add support for having components create custom build steps as part of their
  build products.

## 3.19.3

- Pass addition device_id parameter to IOTileApp subclasses so that they know
  what device they are talking to.

## 3.19.2

- Fix IOTile object to properly indicate that it has a support wheel even if
  the only thing in that wheel is an IOTileApp.

## 3.19.1

- Added RecipeAction FlashBoardStep. Used by iotile-ship
- Add support for IOTileEvent and FlexibleDictionaryReport objects to support
  handling complex data received from or generated on behalf of an IOTile
  device.

## 3.19.0

- Add support for IOTileApp objects that match the app tag on an iotile device
  and provide a high level API container for accessing functionality that is
  not just implemented by a single tile.  (Issue #303)
- Add support for waiting for a certain amount of tracing data like
  wait_reports.  (Issue #348)
- Cleanup the enable_streaming and enable_tracing code to allow it to be called
  multiple times per HardwareManager connection without breaking.

## 3.18.3

- Add support for generating PEP440 compliant version strings in
  SemanticVersion. (Issue #342)

## 3.18.2

- Optimized process_hex to return a list of section base addresses and section
  data to allow programming sections at a time.

## 3.18.1

- Add support for enable logging in the iotile tool.  This should be useful for
  debugging. (Issue #333)

## 3.18.0

- (Experimental) Include support for DebugManager that can take advantage of
  DeviceAdapters that provide a debug interface in order to reflash and/or
  download ram from attached devices, without requiring a functioning bootloader
  or other device support.

## 3.17.1

- Add in memory KV store option to ComponentRegistry that makes unit testing
  easier by preventing cross-contamination of settings.

## 3.17.0

- Migrate typedargs to a separate package for easier development and add
  dependency on that package.
- Make external type loading a lazy process to save startup time.

## 3.16.7

- Refactor creation/processing of ASCII command files into single utility class
  CommandFile since it is now being used across various packages.

## 3.16.6

- The tiles of a Tile Based virtual device can now access the device itself

## 3.16.5

- The tiles of a Tile Based virtual device can now access the device channel

## 3.16.4

- Follow symlinks if needed during the rename operation in JSONKVStore save
  method

## 3.16.3

- Add support for =X.Y.Z version range specifier in addition to the already
  supported ^X.Y.Z specifier.

## 3.16.2

- Add support for additional virtual_interface audit message then there is an
  error responding to an RPC that could not be corrected with a retry.

## 3.16.1

- Allow StoppableWorkerThread to have no timeout.  This allows for using
  generator functions that themselves wait for some external event and hence the
  extra sleep calls are superfluous.

## 3.16.0

- Add support for encrypting reports when a signing key is available.

## 3.15.3

- Add support for sorting scan results and limiting the number of results
  returned

## 3.15.2

- Add support for setting values in SparseMemory object.

## 3.15.1

- Improve the performance of ComponentRegistry by not rescanning all plugins
  every time it is loaded.

## 3.15.0

- Add support for tile modular tile based virtual devices with a new
  tile_based virtual device that allows you to configure what tiles it
  contains
- Add a VirtualTile class hierarchy to mirror the VirtualIOTileDevice
  class hierarchy

## 3.14.5

- Fix argument format on exception call inside virtualdevice

## 3.14.4

- Now using optional kwarg 'arg_format' in TileBusProxyObject's rpc method to
  allow calling code to not have to manually pack arguments

## 3.14.3

- Fix virtual device adapter to properly allow connecting to devices by setting
  the probe_required flag.

## 3.14.2

- Allow specifying sent streamer and timestamp when creating signed list reports

## 3.14.1

- Allow specifying the streamer selector and report id when creating signed list
  reports.

## 3.14.0

- Fix exception hierarchy to remove EnvironmentError and TimeoutError that
  shadow builtin exceptions

## 3.13.4

- Add better exception message when there are invalid arguments or response
  to a virtual device.

## 3.13.3

- Make StoppableThread stop faster when you configure a large interval for
  the thread function to run at.

## 3.13.2

- Add support for float validator

## 3.13.1

- Improve schema validator support

## 3.13.0

- Add support for validating documents using schema validator
- Add support for standard websocket client using schema validator
  to dispatch messages to handlers
- Add better support for virtaul virtual devices to allow realtime streaming
  of data from the devices rather than just on connection

## 3.12.4

- Fix handling of virtual interface config data that checked for the wrong
  dictionary key

## 3.12.3

- Add the ability to have configuration functions loaded in ConfigManager
  the same way that we have config variables.  This is needed by
  iotile-ext-cloud to support storing persistent cloud tokens.
- Increase test coverage

## 3.12.2

- Add the ability to load virtual devices from python modules that have not
  been installed using pip.  Just pass the path to the python file rather than
  the name of the pkg_resources entrypoint.  For example to load ./device.py
  as a virtual device, using iotile hw --port=virtual:./device.py

## 3.12.1

- Fix ConfigManager on tile proxy objects.  There was an infinite loop in
  list_variables and the other methods were poorly documented.

## 3.12.0

- Add support for ConfigManager that supports typed configuration variables
  that can be registered by coretools plugins.
- Fix nuisance exceptions in iotile shell when parameters are not convertable
  to their correct types.

## 3.11.0

- Add support for SparseMemory object that can use used to represent slices
  of memory downloaded from a device.  This is the first debug feature present
  in iotilecore.

## 3.10.3

- Remove debug print statement that got kept in released version

## 3.10.2

- Add support for forcing the registry to be a specific type; either json or
  sqlite are currently supported.  You can place a registry_type.txt file
  containing the word json or sqlite in the folder next to the
  component_registry.* file and it will choose json or sqlite based on what you
  put in the file throwing an error if a random word is entered.

## 3.10.1

- Add support for tracing from virtual devices over virtual interfaces

## 3.10.0

- Add support for a tracing interface.  The tracing interface allows sending an
  unstructured stream of debug data from an IOTile device and dumping it to
  stdout or a file using the iotile tool.

## 3.9.5

- Make scan wait for min_scan interval before returning if a HardwareManager is
  immediately created.  This fixes the same issue for scanning that could cause
  connections to fail.

## 3.9.4

- Allow KVStore to be backed by a JSON file or SQLite and add test coverage to
  make sure that ComponentRegistry, which is based on KVStore works correctly
  with both backing store types.

## 3.9.3

- Fix KVStore to not make a directory in user's home folder when iotile-core is
  installed in a virtual environment.

## 3.9.2

- Fix iotile script to not hang on exit if an uncaught exception happens and we
  are connected to a hardware device.

## 3.9.1

- Update virtual_device to be able to find devices in python files that are not
  installed. You just pass the path to the file rather than a name of an
  installed virtual device.

## 3.9.0

- Fix hash calculation to include footer in SignedListReport
- Add new functionality for waiting in AdapterStream until scanned devices are
  seen when connect is called for the first time.

## 3.8.1

- Fix bug finding TileBusProxyObject when a tile does not have any application
  firmware installed and add test coverage for this.

## 3.8.0

- Add support for AuthProviders that can sign/verify/encrypt/decrypt data.  This
  functionality is needed for verifying the signatures on reports received from
  the devices and creating signed reports.

- Add default ChainedAuthProvider that provides report signing and verifying
  using either SHA256 hashes (for integrity only) or HMAC-SHA256 using a key
  stored in an environment variable.

- Add support for running virtual_devices direcly without a loopback adapter.
  You can use the virtual:<device_name>@path_to_config_json connection string to
  connect to the device by its uuid.

- Add test coverage for signing and verifying reports.


## 3.7.0

- Add SignedList report format for streaming signed lists of multiple readings in
  a single report

## 3.6.2

- Add audit message for error streaming report

## 3.6.1

- Provide generic implementation of report chunking and streaming.

## 3.6.0

- Create a virtual device interface for serving access to virtual iotile devices
  that let people connect to computers like you connect to any other IOTile
  device.
- Add virtual_device script to make it easy to setup a virtual iotile device.

## 3.5.3

- Update IOTile to find component dependencies listed in architecture overlays
  as well as those listed for a module and for an architecture.

## 3.5.2

- Add the concept of coexistence classes to SemanticVersion objects so that you
  can easily see which are compatible with each other in a semanic versioning
  sense

## 3.5.1

- Add the ability to specify a key function to SemanticVersionRange.filter

## 3.5.0

- Add SemanticVersionRange object that supports defining basic ranges of
  semantic versions and checking if SemanticVersion objects are contained within
  them.  Currently only supports ^X.Y.Z ranges and * wildcard ranges.
- Properly parse the semantic version range specified in an IOTile component.

## 3.4.0

- Add support for sorting SemanticVersion objects and explicitly allow only a
  finite number of types of prereleases (build, alpha, beta and rc).  There is a
  total ordering of SemanticVersion objects where releases are better than
  prereleases and prereleases are ordered by build < alpha < beta < rc.  Each
  prerelease needs to be numbered like alpha1, rc5 etc.

## 3.3.0

- Add support for storing release steps in module_settings.json and parsing
  release steps in IOTile objects.  This will allow iotile-build and others to
  provide the ability to release built IOTileComponents for public or private
  distribution automatically.

## 3.2.0

- Add support for storing config settings in per virtualenv registry

## 3.1.1

- Add support for error checking in AdapterStream to catch errors connecting to
  a device or opening interfaces and convert them into HardwareErrors

## 3.1.0

- Add support for report streaming from IOTile devices through iotile-core and
  associated projects.

## 3.0.0

- Initial public release<|MERGE_RESOLUTION|>--- conflicted
+++ resolved
@@ -2,13 +2,12 @@
 
 All major changes in each released version of `iotile-core` are listed here.
 
-<<<<<<< HEAD
 ## 5.0.7
-=======
+
+- Add proxy matching with tile version
+
 ## 5.0.6
->>>>>>> a16832da
-
-- Add proxy matching with tile version
+
 - Modify `watch_broadcasts` to treat individual UUID's streams as different items
 - Modify parameters for `dump_memory` to use default addresses/lengths
 - Fix double passing of BroadcastReports
